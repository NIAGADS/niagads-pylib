--- conflicted
+++ resolved
@@ -14,10 +14,6 @@
     CACHE_TTL: str = 'DEFAULT'
     ADMIN_EMAIL: str = 'help@niagads.org'
     IGV_BROWSER_INFO_URL: str = '/record'
-<<<<<<< HEAD
-    
-=======
->>>>>>> f79260f3
     # required by Pydantic
     model_config = SettingsConfigDict(env_file=ENV_FILE_PATH)
 
