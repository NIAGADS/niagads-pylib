--- conflicted
+++ resolved
@@ -4,11 +4,8 @@
 value testers
 """
 
-<<<<<<< HEAD
 import nh3
-=======
 import hashlib
->>>>>>> d0f7655e
 import json
 import re
 
@@ -18,7 +15,6 @@
 from datetime import datetime
 
 
-<<<<<<< HEAD
 def sanitize(htmlStr: str) -> str:
     """
     ammonia sanitization that turns a string into unformatted HTML.
@@ -34,7 +30,8 @@
         return nh3.clean_text(htmlStr.strip())
 
     return htmlStr
-=======
+
+
 def generate_uuid(value: str):
     """Generates a unique ID (UUID) from a string using SHA-256 hashing.
 
@@ -60,7 +57,6 @@
     """
     hashedString = hashlib.blake2b(value.encode(), digest_size=size).hexdigest()
     return hashedString
->>>>>>> d0f7655e
 
 
 def list_to_string(value, nullStr="NULL", delim=","):
