"""core defines the `Track` (metadata) record database model"""

from typing import Optional

<<<<<<< HEAD
from niagads.open_access_api_configuration.core import DataStore
from niagads.open_access_api_models.core import SerializableModel
from pydantic import computed_field
from sqlalchemy import BigInteger
from sqlalchemy.dialects.postgresql import JSONB, TEXT, TIMESTAMP
from sqlmodel import Column, Field, SQLModel
=======
from niagads.genome.core import Assembly
from niagads.list_utils.core import list_to_string
from niagads.track_record.models.properties import BiosampleCharacteristics
from sqlalchemy import TEXT, Column, Enum, String
from sqlalchemy.dialects.postgresql import JSONB
from sqlalchemy.orm import DeclarativeBase, Mapped, mapped_column
from sqlalchemy.schema import CheckConstraint
>>>>>>> 49a51f87


class Base(DeclarativeBase):
    pass

<<<<<<< HEAD
    track_id: str = Field(default=None, primary_key=True)
    name: str
    description: Optional[str] = Field(sa_column=Column(TEXT))
    genome_build: Optional[str] = "GRCh38"
    feature_type: Optional[str] = None
    download_only: Optional[bool] = False
    data_store: DataStore
=======
>>>>>>> 49a51f87

class Track(Base):
    __tablename__ = "metadataentry"
    __table_args__ = (
        CheckConstraint(
            f"genome_build in ({list_to_string(Assembly.list(), quote=True, delim=', ')})",
            name="check_genome_build",
        ),
        {"schema": "track"},
    )

    metadata_entry_id: Mapped[int] = mapped_column(primary_key=True, autoincrement=True)

    track_id: Mapped[str] = mapped_column(unique=True, index=True)
    name: Mapped[str]
    description: Mapped[str] = mapped_column(String(2000))

    genome_build: str = Column(
        Enum(Assembly, native_enum=False), nullable=False, index=True
    )

    feature_type: Mapped[str] = mapped_column(String(50), index=True)
    is_download_only: Mapped[bool] = mapped_column(default=False, index=True)

    searchable_text: str = Column(TEXT, index=True)

    is_shard: Mapped[Optional[bool]]
    shard_root_track_id: Mapped[Optional[str]] = mapped_column(index=True)

    # biosample
    biosample_characteristics: Mapped[BiosampleCharacteristics] = mapped_column(JSONB)

    """
    # experimental design
    experimental_design: ExperimentalDesign | None = Field(sa_column=Column(JSONB))

    # provenance
    provenance: Provenance | None = Field(sa_column=Column(JSONB))

    # track_properties
    properties: TrackProperties | None = Field(sa_column=Column(JSONB))
    
    file_name: Optional[str]
    url: Optional[str]
    md5sum: Optional[str]

    bp_covered: Optional[int] = Field(sa_column=Column(BigInteger()))
    number_of_intervals: Optional[int] = Field(sa_column=Column(BigInteger()))
    file_size: Optional[int]

    file_format: Optional[str]
    file_schema: Optional[str]
    release_date: Optional[date] = Field(sa_column=Column(TIMESTAMP(timezone=False)))

    # FIXME: move to Provenance
    @computed_field
    @property
    def data_source_url(self) -> str:
        dsKey = (
            self.data_source + "|" + self.data_source_version
            if self.data_source_version is not None
            else self.data_source
        )
        try:
            return getattr(DATASOURCE_URLS, dsKey)
        except (
            Exception
        ) as e:  # TODO: error reporting to admins b/c this is a missing data problem
            return self.data_source

    # =================================
    # GENOME BROWSER FIELDS
    # =================================

    # FIXME: create genome browser properties object and populate

    @computed_field
    @property
    def IGV_browser_config(self) -> IGVBrowserConfig:
        # index_url, browser_track_name, browser_track_category, browser_track_format, track_type
    
    @computed_field
    @property
    def index_url(self) -> str:
        if self.url.endswith(".gz"):
            return self.url + ".tbi"
        else:
            return None
    
    @computed_field
    @property
    def browser_track_name(self) -> str:
        return (
            self.track_id
            + ": "
            + self.name.replace(
                f"{self.feature_type} {self.feature_type}", self.feature_type
            )
        )

    @computed_field
    @property
    def browser_track_category(
        self,
    ) -> str:  # TODO: be more specific? e.g., data category?
        return "Functional Genomics"

    @computed_field
    @property
    def browser_track_format(self) -> str:
        if self.file_schema is None:
            return "bed"
        schema = self.file_schema.split("|")
        return schema[0]

    @computed_field
    @property
    def browser_track_type(self) -> str:
        trackType = "annotation"
        if "|" in self.file_schema:
            schema = self.file_schema.split("|")
            trackType = schema[1]
        return trackType
    """<|MERGE_RESOLUTION|>--- conflicted
+++ resolved
@@ -2,14 +2,6 @@
 
 from typing import Optional
 
-<<<<<<< HEAD
-from niagads.open_access_api_configuration.core import DataStore
-from niagads.open_access_api_models.core import SerializableModel
-from pydantic import computed_field
-from sqlalchemy import BigInteger
-from sqlalchemy.dialects.postgresql import JSONB, TEXT, TIMESTAMP
-from sqlmodel import Column, Field, SQLModel
-=======
 from niagads.genome.core import Assembly
 from niagads.list_utils.core import list_to_string
 from niagads.track_record.models.properties import BiosampleCharacteristics
@@ -17,22 +9,11 @@
 from sqlalchemy.dialects.postgresql import JSONB
 from sqlalchemy.orm import DeclarativeBase, Mapped, mapped_column
 from sqlalchemy.schema import CheckConstraint
->>>>>>> 49a51f87
 
 
 class Base(DeclarativeBase):
     pass
 
-<<<<<<< HEAD
-    track_id: str = Field(default=None, primary_key=True)
-    name: str
-    description: Optional[str] = Field(sa_column=Column(TEXT))
-    genome_build: Optional[str] = "GRCh38"
-    feature_type: Optional[str] = None
-    download_only: Optional[bool] = False
-    data_store: DataStore
-=======
->>>>>>> 49a51f87
 
 class Track(Base):
     __tablename__ = "metadataentry"
